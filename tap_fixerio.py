#!/usr/bin/env python3

import json
import sys
import argparse
import time
import requests
import singer

from datetime import date, datetime, timedelta

base_url = 'https://api.fixer.io/'

logger = singer.get_logger()
session = requests.Session()

DATE_FORMAT='%Y-%m-%d'

def parse_response(r):
    flattened = r['rates']
    flattened[r['base']] = 1.0
    flattened['date'] = time.strftime('%Y-%m-%dT%H:%M:%SZ', time.strptime(r['date'], DATE_FORMAT))
    return flattened

schema = {'type': 'object',
          'properties':
          {'date': {'type': 'string',
                    'format': 'date-time'}},
          'additionalProperties': True}

def do_sync(base, start_date):
    logger.info('Replicating exchange rate data from fixer.io starting from {}'.format(start_date))
    singer.write_schema('exchange_rate', schema, 'date')

    state = {'start_date': start_date}
    next_date = start_date
    params = {'base': base}
    
    try:
<<<<<<< HEAD
        params = {'base': base}
        req = requests.Request('GET', base_url + '/latest', params=params).prepare()
        logger.info('GET {}'.format(req.url))
        response = session.send(req)
        response.raise_for_status()
        singer.write_records('exchange_rate', [parse_response(response.json())])
        logger.info('Tap exiting normally')
=======
        while True:
            response = requests.get(url=base_url + next_date, params=params)
            response.raise_for_status()
            
            payload = response.json()

            if datetime.strptime(next_date, DATE_FORMAT) > datetime.utcnow():
                break
            else:
                singer.write_records('exchange_rate', [parse_response(payload)])
                state = {'start_date': next_date}
                next_date = (datetime.strptime(next_date, DATE_FORMAT) + timedelta(days=1)).strftime(DATE_FORMAT)
            
>>>>>>> 32f6347e
    except requests.exceptions.RequestException as e:
        logger.fatal('Error on ' + e.request.url +
                     '; received status ' + str(e.response.status_code) +
                     ': ' + e.response.text)
        singer.write_state(state)
        sys.exit(-1)

    singer.write_state(state)
    logger.info('Tap exiting normally')


def main():
    parser = argparse.ArgumentParser()

    parser.add_argument(
        '-c', '--config', help='Config file', required=False)
    parser.add_argument(
        '-s', '--state', help='State file', required=False)

    args = parser.parse_args()
    
    if args.config:
        with open(args.config) as file:
            config = json.load(file)
    else:
        config = {}

    if args.state:
        with open(args.state) as file:
            state = json.load(file)
    else:
        state = {}

    start_date = state.get('start_date',
                           config.get('start_date', datetime.utcnow().strftime(DATE_FORMAT)))
    
    do_sync(config.get('base', 'USD'), start_date)


if __name__ == '__main__':
    main()<|MERGE_RESOLUTION|>--- conflicted
+++ resolved
@@ -35,21 +35,14 @@
     state = {'start_date': start_date}
     next_date = start_date
     params = {'base': base}
-    
+
     try:
-<<<<<<< HEAD
-        params = {'base': base}
-        req = requests.Request('GET', base_url + '/latest', params=params).prepare()
-        logger.info('GET {}'.format(req.url))
-        response = session.send(req)
-        response.raise_for_status()
-        singer.write_records('exchange_rate', [parse_response(response.json())])
-        logger.info('Tap exiting normally')
-=======
         while True:
-            response = requests.get(url=base_url + next_date, params=params)
+            req = requests.Request('GET', base_url + '/latest', params=params).prepare()
+            logger.info('GET {}'.format(req.url))
+            response = session.send(req)
             response.raise_for_status()
-            
+
             payload = response.json()
 
             if datetime.strptime(next_date, DATE_FORMAT) > datetime.utcnow():
@@ -58,8 +51,7 @@
                 singer.write_records('exchange_rate', [parse_response(payload)])
                 state = {'start_date': next_date}
                 next_date = (datetime.strptime(next_date, DATE_FORMAT) + timedelta(days=1)).strftime(DATE_FORMAT)
-            
->>>>>>> 32f6347e
+
     except requests.exceptions.RequestException as e:
         logger.fatal('Error on ' + e.request.url +
                      '; received status ' + str(e.response.status_code) +
@@ -80,7 +72,7 @@
         '-s', '--state', help='State file', required=False)
 
     args = parser.parse_args()
-    
+
     if args.config:
         with open(args.config) as file:
             config = json.load(file)
@@ -95,7 +87,7 @@
 
     start_date = state.get('start_date',
                            config.get('start_date', datetime.utcnow().strftime(DATE_FORMAT)))
-    
+
     do_sync(config.get('base', 'USD'), start_date)
 
 
